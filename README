--- conflicted
+++ resolved
@@ -21,15 +21,12 @@
    reviewboard.install and gerrit.install
 
 Will also want to install the following packages:
-<<<<<<< HEAD
-   python-pip fdupes
-=======
    python-pip
+   fdupes
    libjpeg8
    libjpeg62-dev 
    libfreetype6
    libfreetype6-dev
->>>>>>> bf54bf9e
 
 And pip install the following packages:
    mercurial
